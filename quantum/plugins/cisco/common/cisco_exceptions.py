--- conflicted
+++ resolved
@@ -90,21 +90,13 @@
 
 
 class QosNotFound(exceptions.QuantumException):
-<<<<<<< HEAD
-    """QoS ID could not be found"""
-=======
     """QoS level with this ID cannot be found"""
->>>>>>> 6b477714
     message = _("QoS level %(qos_id)s could not be found " \
                 "for tenant %(tenant_id)s")
 
 
 class QoSLevelInvalidDelete(exceptions.QuantumException):
-<<<<<<< HEAD
-    """QoS ID could not be deleted"""
-=======
     """QoS is associated with a port profile, hence cannot be deleted"""
->>>>>>> 6b477714
     message = _("QoS level %(qos_id)s could not be deleted " \
                 "for tenant %(tenant_id)s since association exists")
 
@@ -116,11 +108,7 @@
 
 
 class CredentialNotFound(exceptions.QuantumException):
-<<<<<<< HEAD
-    """Credential ID could not be found"""
-=======
     """Credential with this ID cannot be found"""
->>>>>>> 6b477714
     message = _("Credential %(credential_id)s could not be found " \
                 "for tenant %(tenant_id)s")
 
